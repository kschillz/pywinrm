"""Contains client side logic of WinRM SOAP protocol implementation"""
from __future__ import unicode_literals
import base64
import uuid

import xml.etree.ElementTree as ET
import xmltodict

from winrm.transport import Transport


class Protocol(object):
    """This is the main class that does the SOAP request/response logic. There
    are a few helper classes, but pretty much everything comes through here
    first.
    """
    DEFAULT_TIMEOUT = 60
    DEFAULT_MAX_ENV_SIZE = 153600
    DEFAULT_LOCALE = 'en-US'

<<<<<<< HEAD
    def __init__(self, endpoint, transport='plaintext', username=None,
                 password=None, realm=None, service=None, keytab=None,
                 ca_trust_path=None, cert_pem=None, cert_key_pem=None,
                 server_cert_validation='validate'):
=======
    def __init__(
            self, endpoint, transport='plaintext', username=None,
            password=None, realm=None, service=None, keytab=None,
            ca_trust_path=None, cert_pem=None, cert_key_pem=None,
            timeout=None):
>>>>>>> 4b377daa
        """
        @param string endpoint: the WinRM webservice endpoint
        @param string transport: transport type, one of 'plaintext' (default), 'kerberos', 'ssl'  # NOQA
        @param string username: username
        @param string password: password
        @param string realm: the Kerberos realm we are authenticating to
        @param string service: the service name, default is HTTP
        @param string keytab: the path to a keytab file if you are using one
        @param string ca_trust_path: Certification Authority trust path
        @param string cert_pem: client authentication certificate file path in PEM format  # NOQA
        @param string cert_key_pem: client authentication certificate key file path in PEM format  # NOQA
        @param int    timeout: how long to wait for a response from the server
        """
        if timeout:
            self.timeout = timeout
        else:
            self.timeout = Protocol.DEFAULT_TIMEOUT
        self.max_env_sz = Protocol.DEFAULT_MAX_ENV_SIZE
        self.locale = Protocol.DEFAULT_LOCALE
<<<<<<< HEAD

        if transport == 'plaintext':
            self.transport = HttpPlaintext(endpoint, username, password)
        elif transport == 'kerberos':
            self.transport = HttpKerberos(endpoint, server_cert_validation=server_cert_validation)
        elif transport == 'ssl':
            self.transport = HttpSSL(endpoint, username, password,
                                     cert_pem=cert_pem,
                                     cert_key_pem=cert_key_pem,
                                     server_cert_validation=server_cert_validation)
=======
        self.transport = Transport(
            endpoint=endpoint, username=username, password=password,
            realm=realm, service=service, keytab=keytab,
            ca_trust_path=ca_trust_path, cert_pem=cert_pem,
            cert_key_pem=cert_key_pem, timeout=self.timeout)
        # Why is this commented?
        # found it. It's because this logic was hidden in Transport.
        """
        if transport == 'plaintext':
            self.transport = HttpPlaintext(endpoint, username, password)
        elif transport == 'kerberos':
            self.transport = HttpKerberos(endpoint, realm, service, keytab)
        elif transport == 'ssl':
            self.transport = HttpSSL(
                endpoint, username, password, cert_pem=cert_pem,
                cert_key_pem=cert_key_pem)
>>>>>>> 4b377daa
        else:
            raise NotImplementedError()
        """
        self.username = username
        self.password = password
        self.service = service
        self.keytab = keytab
        self.ca_trust_path = ca_trust_path

    def open_shell(self, i_stream='stdin', o_stream='stdout stderr',
                   working_directory=None, env_vars=None, noprofile=False,
                   codepage=437, lifetime=None, idle_timeout=None):
        """
        Create a Shell on the destination host
        @param string i_stream: Which input stream to open. Leave this alone
         unless you know what you're doing (default: stdin)
        @param string o_stream: Which output stream to open. Leave this alone
         unless you know what you're doing (default: stdout stderr)
        @param string working_directory: the directory to create the shell in
        @param dict env_vars: environment variables to set for the shell. For
         instance: {'PATH': '%PATH%;c:/Program Files (x86)/Git/bin/', 'CYGWIN':
          'nontsec codepage:utf8'}
        @returns The ShellId from the SOAP response. This is our open shell
         instance on the remote machine.
        @rtype string
        """
        req = {'env:Envelope': self._get_soap_header(
            resource_uri='http://schemas.microsoft.com/wbem/wsman/1/windows/shell/cmd',  # NOQA
            action='http://schemas.xmlsoap.org/ws/2004/09/transfer/Create')}
        header = req['env:Envelope']['env:Header']
        header['w:OptionSet'] = {
            'w:Option': [
                {
                    '@Name': 'WINRS_NOPROFILE',
                    '#text': str(noprofile).upper()  # TODO remove str call
                },
                {
                    '@Name': 'WINRS_CODEPAGE',
                    '#text': str(codepage)  # TODO remove str call
                }
            ]
        }

        shell = req['env:Envelope'].setdefault(
            'env:Body', {}).setdefault('rsp:Shell', {})
        shell['rsp:InputStreams'] = i_stream
        shell['rsp:OutputStreams'] = o_stream

        if working_directory:
            # TODO ensure that rsp:WorkingDirectory should be nested within rsp:Shell  # NOQA
            shell['rsp:WorkingDirectory'] = working_directory
            # TODO check Lifetime param: http://msdn.microsoft.com/en-us/library/cc251546(v=PROT.13).aspx  # NOQA
            #if lifetime:
            #    shell['rsp:Lifetime'] = iso8601_duration.sec_to_dur(lifetime)
        # TODO make it so the input is given in milliseconds and converted to xs:duration  # NOQA
        if idle_timeout:
            shell['rsp:IdleTimeOut'] = idle_timeout
        if env_vars:
            env = shell.setdefault('rsp:Environment', {})
            for key, value in env_vars.items():
                env['rsp:Variable'] = {'@Name': key, '#text': value}

        res = self.send_message(xmltodict.unparse(req))
        #res = xmltodict.parse(res)
        #return res['s:Envelope']['s:Body']['x:ResourceCreated']['a:ReferenceParameters']['w:SelectorSet']['w:Selector']['#text']
        root = ET.fromstring(res)
        return next(
            node for node in root.findall('.//*')
            if node.get('Name') == 'ShellId').text

    # Helper method for building SOAP Header
    def _get_soap_header(
            self, action=None, resource_uri=None, shell_id=None,
            message_id=None):
        if not message_id:
            message_id = uuid.uuid4()
        header = {
            '@xmlns:xsd': 'http://www.w3.org/2001/XMLSchema',
            '@xmlns:xsi': 'http://www.w3.org/2001/XMLSchema-instance',
            '@xmlns:env': 'http://www.w3.org/2003/05/soap-envelope',

            '@xmlns:a': 'http://schemas.xmlsoap.org/ws/2004/08/addressing',
            '@xmlns:b': 'http://schemas.dmtf.org/wbem/wsman/1/cimbinding.xsd',
            '@xmlns:n': 'http://schemas.xmlsoap.org/ws/2004/09/enumeration',
            '@xmlns:x': 'http://schemas.xmlsoap.org/ws/2004/09/transfer',
            '@xmlns:w': 'http://schemas.dmtf.org/wbem/wsman/1/wsman.xsd',
            '@xmlns:p': 'http://schemas.microsoft.com/wbem/wsman/1/wsman.xsd',
            '@xmlns:rsp': 'http://schemas.microsoft.com/wbem/wsman/1/windows/shell',  # NOQA
            '@xmlns:cfg': 'http://schemas.microsoft.com/wbem/wsman/1/config',

            'env:Header': {
                'a:To': 'http://windows-host:5985/wsman',
                'a:ReplyTo': {
                    'a:Address': {
                        '@mustUnderstand': 'true',
                        '#text': 'http://schemas.xmlsoap.org/ws/2004/08/addressing/role/anonymous'  # NOQA
                    }
                },
                'w:MaxEnvelopeSize': {
                    '@mustUnderstand': 'true',
                    '#text': '153600'
                },
                'a:MessageID': 'uuid:{0}'.format(message_id),
                'w:Locale': {
                    '@mustUnderstand': 'false',
                    '@xml:lang': 'en-US'
                },
                'p:DataLocale': {
                    '@mustUnderstand': 'false',
                    '@xml:lang': 'en-US'
                },
                # TODO: research this a bit http://msdn.microsoft.com/en-us/library/cc251561(v=PROT.13).aspx  # NOQA
                # 'cfg:MaxTimeoutms': 600
                # Operation timeout in ISO8601 format, see http://msdn.microsoft.com/en-us/library/ee916629(v=PROT.13).aspx  # NOQA
                'w:OperationTimeout': 'PT{0}S'.format(int(self.timeout)),
                'w:ResourceURI': {
                    '@mustUnderstand': 'true',
                    '#text': resource_uri
                },
                'a:Action': {
                    '@mustUnderstand': 'true',
                    '#text': action
                }
            }
        }
        if shell_id:
            header['env:Header']['w:SelectorSet'] = {
                'w:Selector': {
                    '@Name': 'ShellId',
                    '#text': shell_id
                }
            }
        return header

    def send_message(self, message):
        # TODO add message_id vs relates_to checking
        # TODO port error handling code
        return self.transport.send_message(message)

    def close_shell(self, shell_id):
        """
        Close the shell
        @param string shell_id: The shell id on the remote machine.
         See #open_shell
        @returns This should have more error checking but it just returns true
         for now.
        @rtype bool
        """
        message_id = uuid.uuid4()
        req = {'env:Envelope': self._get_soap_header(
            resource_uri='http://schemas.microsoft.com/wbem/wsman/1/windows/shell/cmd',  # NOQA
            action='http://schemas.xmlsoap.org/ws/2004/09/transfer/Delete',
            shell_id=shell_id,
            message_id=message_id)}

        # SOAP message requires empty env:Body
        req['env:Envelope'].setdefault('env:Body', {})

        res = self.send_message(xmltodict.unparse(req))
        root = ET.fromstring(res)
        relates_to = next(
            node for node in root.findall('.//*')
            if node.tag.endswith('RelatesTo')).text
        # TODO change assert into user-friendly exception
        assert uuid.UUID(relates_to.replace('uuid:', '')) == message_id

    def run_command(
            self, shell_id, command, arguments=(), console_mode_stdin=True,
            skip_cmd_shell=False):
        """
        Run a command on a machine with an open shell
        @param string shell_id: The shell id on the remote machine.
         See #open_shell
        @param string command: The command to run on the remote machine
        @param iterable of string arguments: An array of arguments for this
         command
        @param bool console_mode_stdin: (default: True)
        @param bool skip_cmd_shell: (default: False)
        @return: The CommandId from the SOAP response.
         This is the ID we need to query in order to get output.
        @rtype string
        """
        req = {'env:Envelope': self._get_soap_header(
            resource_uri='http://schemas.microsoft.com/wbem/wsman/1/windows/shell/cmd',  # NOQA
            action='http://schemas.microsoft.com/wbem/wsman/1/windows/shell/Command',  # NOQA
            shell_id=shell_id)}
        header = req['env:Envelope']['env:Header']
        header['w:OptionSet'] = {
            'w:Option': [
                {
                    '@Name': 'WINRS_CONSOLEMODE_STDIN',
                    '#text': str(console_mode_stdin).upper()
                },
                {
                    '@Name': 'WINRS_SKIP_CMD_SHELL',
                    '#text': str(skip_cmd_shell).upper()
                }
            ]
        }
        cmd_line = req['env:Envelope'].setdefault(
            'env:Body', {}).setdefault('rsp:CommandLine', {})
        cmd_line['rsp:Command'] = {'#text': command}
        if arguments:
            cmd_line['rsp:Arguments'] = ' '.join(arguments)

        res = self.send_message(xmltodict.unparse(req))
        root = ET.fromstring(res)
        command_id = next(
            node for node in root.findall('.//*')
            if node.tag.endswith('CommandId')).text
        return command_id

    def cleanup_command(self, shell_id, command_id):
        """
        Clean-up after a command. @see #run_command
        @param string shell_id: The shell id on the remote machine.
         See #open_shell
        @param string command_id: The command id on the remote machine.
         See #run_command
        @returns: This should have more error checking but it just returns true
         for now.
        @rtype bool
        """
        message_id = uuid.uuid4()
        req = {'env:Envelope': self._get_soap_header(
            resource_uri='http://schemas.microsoft.com/wbem/wsman/1/windows/shell/cmd',  # NOQA
            action='http://schemas.microsoft.com/wbem/wsman/1/windows/shell/Signal',  # NOQA
            shell_id=shell_id,
            message_id=message_id)}

        # Signal the Command references to terminate (close stdout/stderr)
        signal = req['env:Envelope'].setdefault(
            'env:Body', {}).setdefault('rsp:Signal', {})
        signal['@CommandId'] = command_id
        signal['rsp:Code'] = 'http://schemas.microsoft.com/wbem/wsman/1/windows/shell/signal/terminate'  # NOQA

        res = self.send_message(xmltodict.unparse(req))
        root = ET.fromstring(res)
        relates_to = next(
            node for node in root.findall('.//*')
            if node.tag.endswith('RelatesTo')).text
        # TODO change assert into user-friendly exception
        assert uuid.UUID(relates_to.replace('uuid:', '')) == message_id

    def get_command_output(self, shell_id, command_id):
        """
        Get the Output of the given shell and command
        @param string shell_id: The shell id on the remote machine.
         See #open_shell
        @param string command_id: The command id on the remote machine.
         See #run_command
        #@return [Hash] Returns a Hash with a key :exitcode and :data.
         Data is an Array of Hashes where the cooresponding key
        #   is either :stdout or :stderr.  The reason it is in an Array so so
         we can get the output in the order it ocurrs on
        #   the console.
        """
        stdout_buffer, stderr_buffer = [], []
        command_done = False
        while not command_done:
            stdout, stderr, return_code, command_done = \
                self._raw_get_command_output(shell_id, command_id)
            stdout_buffer.append(stdout)
            stderr_buffer.append(stderr)
        return ''.join(stdout_buffer), ''.join(stderr_buffer), return_code

    def _raw_get_command_output(self, shell_id, command_id):
        req = {'env:Envelope': self._get_soap_header(
            resource_uri='http://schemas.microsoft.com/wbem/wsman/1/windows/shell/cmd',  # NOQA
            action='http://schemas.microsoft.com/wbem/wsman/1/windows/shell/Receive',  # NOQA
            shell_id=shell_id)}

        stream = req['env:Envelope'].setdefault('env:Body', {}).setdefault(
            'rsp:Receive', {}).setdefault('rsp:DesiredStream', {})
        stream['@CommandId'] = command_id
        stream['#text'] = 'stdout stderr'

        res = self.send_message(xmltodict.unparse(req))
        root = ET.fromstring(res)
        stream_nodes = [
            node for node in root.findall('.//*')
            if node.tag.endswith('Stream')]
        stdout = stderr = ''
        return_code = -1
        for stream_node in stream_nodes:
<<<<<<< HEAD
            if stream_node.text:
                if stream_node.attrib['Name'] == 'stdout':
                    stdout += str(base64.b64decode(
                        stream_node.text.encode('ascii'))).decode()
                elif stream_node.attrib['Name'] == 'stderr':
                    stderr += str(base64.b64decode(
                        stream_node.text.encode('ascii'))).decode()
=======
            if not stream_node.text:
                continue
            if stream_node.attrib['Name'] == 'stdout':
                stdout += str(base64.b64decode(stream_node.text.encode('ascii')))
            elif stream_node.attrib['Name'] == 'stderr':
                stderr += str(base64.b64decode(stream_node.text.encode('ascii')))
>>>>>>> 4b377daa

        # We may need to get additional output if the stream has not finished.
        # The CommandState will change from Running to Done like so:
        # @example
        #   from...
        #   <rsp:CommandState CommandId="..." State="http://schemas.microsoft.com/wbem/wsman/1/windows/shell/CommandState/Running"/>
        #   to...
        #   <rsp:CommandState CommandId="..." State="http://schemas.microsoft.com/wbem/wsman/1/windows/shell/CommandState/Done">
        #     <rsp:ExitCode>0</rsp:ExitCode>
        #   </rsp:CommandState>
        command_done = len([
            node for node in root.findall('.//*')
            if node.get('State', '').endswith('CommandState/Done')]) == 1
        if command_done:
            return_code = int(
                next(node for node in root.findall('.//*')
                     if node.tag.endswith('ExitCode')).text)

        return stdout, stderr, return_code, command_done<|MERGE_RESOLUTION|>--- conflicted
+++ resolved
@@ -18,18 +18,11 @@
     DEFAULT_MAX_ENV_SIZE = 153600
     DEFAULT_LOCALE = 'en-US'
 
-<<<<<<< HEAD
-    def __init__(self, endpoint, transport='plaintext', username=None,
-                 password=None, realm=None, service=None, keytab=None,
-                 ca_trust_path=None, cert_pem=None, cert_key_pem=None,
-                 server_cert_validation='validate'):
-=======
     def __init__(
             self, endpoint, transport='plaintext', username=None,
             password=None, realm=None, service=None, keytab=None,
             ca_trust_path=None, cert_pem=None, cert_key_pem=None,
             timeout=None):
->>>>>>> 4b377daa
         """
         @param string endpoint: the WinRM webservice endpoint
         @param string transport: transport type, one of 'plaintext' (default), 'kerberos', 'ssl'  # NOQA
@@ -49,18 +42,6 @@
             self.timeout = Protocol.DEFAULT_TIMEOUT
         self.max_env_sz = Protocol.DEFAULT_MAX_ENV_SIZE
         self.locale = Protocol.DEFAULT_LOCALE
-<<<<<<< HEAD
-
-        if transport == 'plaintext':
-            self.transport = HttpPlaintext(endpoint, username, password)
-        elif transport == 'kerberos':
-            self.transport = HttpKerberos(endpoint, server_cert_validation=server_cert_validation)
-        elif transport == 'ssl':
-            self.transport = HttpSSL(endpoint, username, password,
-                                     cert_pem=cert_pem,
-                                     cert_key_pem=cert_key_pem,
-                                     server_cert_validation=server_cert_validation)
-=======
         self.transport = Transport(
             endpoint=endpoint, username=username, password=password,
             realm=realm, service=service, keytab=keytab,
@@ -77,7 +58,6 @@
             self.transport = HttpSSL(
                 endpoint, username, password, cert_pem=cert_pem,
                 cert_key_pem=cert_key_pem)
->>>>>>> 4b377daa
         else:
             raise NotImplementedError()
         """
@@ -363,22 +343,12 @@
         stdout = stderr = ''
         return_code = -1
         for stream_node in stream_nodes:
-<<<<<<< HEAD
-            if stream_node.text:
-                if stream_node.attrib['Name'] == 'stdout':
-                    stdout += str(base64.b64decode(
-                        stream_node.text.encode('ascii'))).decode()
-                elif stream_node.attrib['Name'] == 'stderr':
-                    stderr += str(base64.b64decode(
-                        stream_node.text.encode('ascii'))).decode()
-=======
             if not stream_node.text:
                 continue
             if stream_node.attrib['Name'] == 'stdout':
                 stdout += str(base64.b64decode(stream_node.text.encode('ascii')))
             elif stream_node.attrib['Name'] == 'stderr':
                 stderr += str(base64.b64decode(stream_node.text.encode('ascii')))
->>>>>>> 4b377daa
 
         # We may need to get additional output if the stream has not finished.
         # The CommandState will change from Running to Done like so:
