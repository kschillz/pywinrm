import sys

from winrm.exceptions import WinRMTransportError, UnauthorizedError


HAVE_KERBEROS = False
try:
    import kerberos
    HAVE_KERBEROS = True
except ImportError:
    pass

HAVE_SSLCONTEXT = False
try:
    from ssl import SSLContext, CERT_NONE, create_default_context
    HAVE_SSLCONTEXT = True
except ImportError:
    pass

is_py2 = sys.version[0] == '2'
if is_py2:
    from urllib2 import (Request, URLError, HTTPError, HTTPBasicAuthHandler,
                         HTTPPasswordMgrWithDefaultRealm, HTTPSHandler)
    from urllib2 import urlopen, build_opener, install_opener
    from urlparse import urlparse
    from httplib import HTTPSConnection
else:
    from urllib.request import (Request, URLError, HTTPError,
                                HTTPBasicAuthHandler,
                                HTTPPasswordMgrWithDefaultRealm, HTTPSHandler)
    from urllib.request import urlopen, build_opener, install_opener
    from urllib.parse import urlparse
    from http.client import HTTPSConnection

# the built-in basic auth handler waits for a 401 before sending creds, doubling all the requests
class ForcedBasicAuthHandler(HTTPBasicAuthHandler):
    def http_request(self, req):
        url = req.get_full_url()
        user, password = self.passwd.find_user_password(None, url)
        if password:
            base64_user_pass = ('%s:%s' % (user, password)).encode('base64').strip()
            auth_header_value = 'Basic %s' % base64_user_pass
            req.add_unredirected_header(self.auth_header, auth_header_value)
        return req

    https_request = http_request


class HttpTransport(object):
    def __init__(self, endpoint, username, password):
        self.endpoint = endpoint
        self.username = username
        self.password = password
        self.user_agent = 'Python WinRM client'
        # Set this to an unreasonable amount for now because WinRM has timeouts
        self.timeout = 3600

    def basic_auth_only(self):
        # here we should remove handler for any authentication handlers other
        # than basic
        # but maybe leave original credentials

        # auths = @httpcli.www_auth.instance_variable_get('@authenticator')
        # auths.delete_if {|i| i.scheme !~ /basic/i}
        # drop all variables in auths if they not contains "basic" as
        # insensitive.
        pass

    def no_sspi_auth(self):
        # here we should remove handler for Negotiate/NTLM negotiation
        # but maybe leave original credentials
        pass


class HttpPlaintext(HttpTransport):
    def __init__(self, endpoint, username='', password='', disable_sspi=True,
                 basic_auth_only=True):
        super(HttpPlaintext, self).__init__(endpoint, username, password)
        if disable_sspi:
            self.no_sspi_auth()
        if basic_auth_only:
            self.basic_auth_only()

        self._headers = {'Content-Type': 'application/soap+xml;charset=UTF-8',
                         'User-Agent': 'Python WinRM client'}

    def _setup_opener(self, **kwargs):
        password_manager = HTTPPasswordMgrWithDefaultRealm()
        password_manager.add_password(
            None, self.endpoint, self.username, self.password)
<<<<<<< HEAD
        auth_manager = HTTPBasicAuthHandler(password_manager)
        handlers = [auth_manager]
        root_handler = kwargs.get('root_handler')
        if root_handler:
            handlers.insert(0, root_handler)
        self.opener = build_opener(*handlers)
=======
        auth_manager = ForcedBasicAuthHandler(password_manager)
        opener = build_opener(auth_manager)
        install_opener(opener)
>>>>>>> bc2a7171

    def send_message(self, message):
        headers = self._headers.copy()
        headers['Content-Length'] = len(message)

        self._setup_opener()
        request = Request(self.endpoint, data=message, headers=headers)

        try:
            # install_opener is ignored in > 2.7.9 when an SSLContext is passed to urlopen, so
            # we'll have to call open manually with our stored opener chain
            response = self.opener.open(request, timeout=self.timeout)
            # Version 1.1 of WinRM adds the namespaces in the document instead
            # of the envelope so we have to
            # add them ourselves here. This should have no affect version 2.
            response_text = response.read()
            return response_text
            # doc = ElementTree.fromstring(response.read())
            # Ruby
            # doc = Nokogiri::XML(resp.http_body.content)
            # doc.collect_namespaces.each_pair do |k,v|
            #    doc.root.add_namespace((k.split(/:/).last),v)
            #    unless doc.namespaces.has_key?(k)
            # end
            # return doc
            # return doc
        except HTTPError as ex:
            if ex.code == 401:
                raise UnauthorizedError(transport='plaintext', message=ex.msg)
            response_text = ex.read()
            # Per http://msdn.microsoft.com/en-us/library/cc251676.aspx rule 3,
            # should handle this 500 error and retry receiving command output.
            if 'http://schemas.microsoft.com/wbem/wsman/1/windows/shell/Receive' in message and 'Code="2150858793"' in response_text:  # NOQA
                # TODO raise TimeoutError here instead of just return text
                return response_text
            error_message = 'Bad HTTP response returned from server. ' \
                            ' Code {0}'.format(ex.code)
            if ex.msg:
                error_message += ', {0}'.format(ex.msg)
            raise WinRMTransportError('http', error_message)
        except URLError as ex:
            raise WinRMTransportError('http', ex.reason)


class HTTPSClientAuthHandler(HTTPSHandler):
    def __init__(self, cert, key):
        HTTPSHandler.__init__(self)
        self.cert = cert
        self.key = key

    def https_open(self, req):
        return self.do_open(self.getConnection, req)

    def getConnection(self, host, timeout=300):
        return HTTPSConnection(host, key_file=self.key, cert_file=self.cert)


class HttpSSL(HttpPlaintext):
    """Uses SSL to secure the transport"""
    def __init__(self, endpoint, username, password, ca_trust_path=None,
                 disable_sspi=True, basic_auth_only=True,
                 cert_pem=None, cert_key_pem=None, server_cert_validation='validate'):
        super(HttpSSL, self).__init__(endpoint, username, password)

        self._cert_pem = cert_pem
        self._cert_key_pem = cert_key_pem
        self._server_cert_validation = server_cert_validation

        # Ruby
        # @httpcli.set_auth(endpoint, user, pass)
        # @httpcli.ssl_config.set_trust_ca(ca_trust_path)
        # unless ca_trust_path.nil?
        if disable_sspi:
            self.no_sspi_auth()
        if basic_auth_only:
            self.basic_auth_only()

        if self._cert_pem:
            self._headers['Authorization'] = \
                "http://schemas.dmtf.org/wbem/wsman/1/wsman/secprofile/https/mutual"  # NOQA

    def _setup_opener(self):
        if HAVE_SSLCONTEXT and self._server_cert_validation == 'ignore':
            sslcontext = create_default_context()
            sslcontext.check_hostname = False
            sslcontext.verify_mode = CERT_NONE
        else:
            sslcontext = None

        https_transport_handler = HTTPSHandler(context=sslcontext) if sslcontext else None

        if not self._cert_pem:
            super(HttpSSL, self)._setup_opener(root_handler=https_transport_handler)
        else:
            handlers = (HTTPSClientAuthHandler(
                self._cert_pem, self._cert_key_pem))
            if sslcontext:
                handlers.insert(0, https_transport_handler)
            self.opener = build_opener(*handlers)


class KerberosTicket:
    """ Implementation based on:
    http://ncoghlan_devs-python-notes.readthedocs.org/en/latest/python_kerberos.html  # NOQA
    """
    def __init__(self, service):
        ignored_code, krb_context = kerberos.authGSSClientInit(service)
        kerberos.authGSSClientStep(krb_context, '')
        # TODO authGSSClientStep may raise following error:
        # GSSError: (('Unspecified GSS failure.
        # Minor code may provide more information', 851968),
        # ("Credentials cache file '/tmp/krb5cc_1000' not found", -1765328189))
        self._krb_context = krb_context
        gss_response = kerberos.authGSSClientResponse(krb_context)
        self.auth_header = 'Negotiate {0}'.format(gss_response)

    def verify_response(self, auth_header):
        # Handle comma-separated lists of authentication fields
        for field in auth_header.split(','):
            kind, ignored_space, details = field.strip().partition(' ')
            if kind.lower() == 'negotiate':
                auth_details = details.strip()
                break
        else:
            raise ValueError('Negotiate not found in {0}'.format(auth_header))
            # Finish the Kerberos handshake
        krb_context = self._krb_context
        if krb_context is None:
            raise RuntimeError('Ticket already used for verification')
        self._krb_context = None
        kerberos.authGSSClientStep(krb_context, auth_details)
        # print('User {0} authenticated successfully using Kerberos
        # authentication'.format(kerberos.authGSSClientUserName(krb_context)))
        kerberos.authGSSClientClean(krb_context)


class HttpKerberos(HttpTransport):
    def __init__(self, endpoint, realm=None, service='HTTP', keytab=None, server_cert_validation='validate'):
        """
        Uses Kerberos/GSS-API to authenticate and encrypt messages
        @param string endpoint: the WinRM webservice endpoint
        @param string realm: the Kerberos realm we are authenticating to
        @param string service: the service name, default is HTTP
        @param string keytab: the path to a keytab file if you are using one
        """
        if not HAVE_KERBEROS:
            raise WinRMTransportError('kerberos', 'kerberos is not installed')

        super(HttpKerberos, self).__init__(endpoint, None, None)
        parsed_url = urlparse(endpoint)
        self.krb_service = '{0}@{1}'.format(
            service, parsed_url.hostname)
        self.scheme = parsed_url.scheme
        self._server_cert_validation = server_cert_validation

        if HAVE_SSLCONTEXT and server_cert_validation == 'ignore':
            self.sslcontext = create_default_context()
            self.sslcontext.check_hostname = False
            self.sslcontext.verify_mode = CERT_NONE
        else:
            self.sslcontext = None

        # self.krb_ticket = KerberosTicket(krb_service)

    def set_auth(self, username, password):
        raise NotImplementedError

    def send_message(self, message):
        # TODO current implementation does negotiation on each HTTP request
        # which is not efficient
        # TODO support kerberos session with message encryption
        krb_ticket = KerberosTicket(self.krb_service)
        headers = {'Authorization': krb_ticket.auth_header,
                   'Connection': 'Keep-Alive',
                   'Content-Type': 'application/soap+xml;charset=UTF-8',
                   'User-Agent': 'Python WinRM client'}

        request = Request(self.endpoint, data=message, headers=headers)
        try:
            urlopen_kwargs = dict(timeout=self.timeout)
            # it's an error to pass context to non-SSLContext aware urlopen (pre-2.7.9), so don't...
            if(self.scheme=='https' and self.sslcontext):
                urlopen_kwargs['context'] = self.sslcontext

            response = urlopen(request, **urlopen_kwargs)
            krb_ticket.verify_response(response.headers['WWW-Authenticate'])
            response_text = response.read()
            return response_text
        except HTTPError as ex:
            response_text = ex.read()
            # Per http://msdn.microsoft.com/en-us/library/cc251676.aspx rule 3,
            # should handle this 500 error and retry receiving command output.
            if 'http://schemas.microsoft.com/wbem/wsman/1/windows/shell/Receive' in message and 'Code="2150858793"' in response_text:  # NOQA
                return response_text
            # if ex.code == 401 and ex.headers['WWW-Authenticate'] == \
            #    'Negotiate, Basic realm="WSMAN"':
            error_message = 'Kerberos-based authentication was failed. ' \
                            'Code {0}'.format(ex.code)
            if ex.msg:
                error_message += ', {0}'.format(ex.msg)
            raise WinRMTransportError('kerberos', error_message)
        except URLError as ex:
            raise WinRMTransportError('kerberos', ex.reason)

    def _winrm_encrypt(self, string):
        """
        @returns the encrypted request string
        @rtype string
        """
        raise NotImplementedError

    def _winrm_decrypt(self, string):
        raise NotImplementedError<|MERGE_RESOLUTION|>--- conflicted
+++ resolved
@@ -88,18 +88,12 @@
         password_manager = HTTPPasswordMgrWithDefaultRealm()
         password_manager.add_password(
             None, self.endpoint, self.username, self.password)
-<<<<<<< HEAD
-        auth_manager = HTTPBasicAuthHandler(password_manager)
+        auth_manager = ForcedBasicAuthHandler(password_manager)
         handlers = [auth_manager]
         root_handler = kwargs.get('root_handler')
         if root_handler:
             handlers.insert(0, root_handler)
         self.opener = build_opener(*handlers)
-=======
-        auth_manager = ForcedBasicAuthHandler(password_manager)
-        opener = build_opener(auth_manager)
-        install_opener(opener)
->>>>>>> bc2a7171
 
     def send_message(self, message):
         headers = self._headers.copy()
