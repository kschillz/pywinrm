# http://travis-ci.org/#!/diyan/pywinrm
language: python
python:
  - 2.6
  - 2.7
  - 3.2
  - 3.3
  - pypy
install:
<<<<<<< HEAD
  # Build/test dependencies
  - sudo apt-get install libffi-dev
  - pip install cffi
  - pip install -r requirements.txt --use-mirrors
  # TODO Wrap explicit environment setup into following:
  #- python setup.py install
script: nosetests -v
# TODO wrap unit test execution into following:
# python setup.py test
=======
  - pip install -r requirements.txt --use-mirrors --upgrade
  - pip install coveralls --use-mirrors --upgrade
script:
  #TODO enable pep8 checking
  #py.test -v --pep8 winrm --cov winrm --cov-report term-missing winrm/tests/
  - py.test -v --cov winrm --cov-report term-missing winrm/tests/
after_success:
  - coveralls
>>>>>>> 0d679066
<|MERGE_RESOLUTION|>--- conflicted
+++ resolved
@@ -7,23 +7,12 @@
   - 3.3
   - pypy
 install:
-<<<<<<< HEAD
-  # Build/test dependencies
   - sudo apt-get install libffi-dev
-  - pip install cffi
-  - pip install -r requirements.txt --use-mirrors
-  # TODO Wrap explicit environment setup into following:
-  #- python setup.py install
-script: nosetests -v
-# TODO wrap unit test execution into following:
-# python setup.py test
-=======
-  - pip install -r requirements.txt --use-mirrors --upgrade
-  - pip install coveralls --use-mirrors --upgrade
+  - pip install cffi coveralls
+  - pip install -r requirements.txt
 script:
   #TODO enable pep8 checking
   #py.test -v --pep8 winrm --cov winrm --cov-report term-missing winrm/tests/
   - py.test -v --cov winrm --cov-report term-missing winrm/tests/
 after_success:
-  - coveralls
->>>>>>> 0d679066
+  - coveralls